--- conflicted
+++ resolved
@@ -8,15 +8,10 @@
 import pandas as pd
 from torch.utils.data import Dataset, DataLoader
 from tqdm import tqdm
-<<<<<<< HEAD
 try:
     from transformers import T5EncoderModel, T5Tokenizer
 except:
     pass
-=======
-from transformers import T5EncoderModel, T5Tokenizer
-from .utils import calculate_pos_weight, process_fasta
->>>>>>> 31f30e59
 
 
 class MetalDatasetTest(Dataset):
