import torch
import json
import argparse
from timeit import default_timer as timer
from ml_collections import config_dict
from pathlib import Path
import datetime
import logging
import re
from script.utils import (
    logging_related,
    parse_arguments,
)
from transformers import T5EncoderModel, T5Tokenizer
from torchmetrics.classification import (
    BinaryAUROC,
    BinaryAveragePrecision,
)
from data.data_process import finetune_data_loader
from model.finetune_model import MetalIonSiteClassification


def train(conf):
    RANDOM_SEED = int(conf.general.seed)
    torch.manual_seed(RANDOM_SEED)
    torch.cuda.manual_seed(RANDOM_SEED)
    device = (
        torch.device("cuda:{}".format(conf.general.gpu_id))
        if torch.cuda.is_available()
        else "cpu"
    )
    batch_size = conf.training.batch_size
    log_interval = 4 * batch_size

    backbone_model = T5EncoderModel.from_pretrained("Rostlab/prot_t5_xl_uniref50")

    tokenizer = T5Tokenizer.from_pretrained(
        "Rostlab/prot_t5_xl_uniref50", do_lower_case=False
    )

    model = MetalIonSiteClassification(backbone_model, conf).to(device)
    if conf.training.fix_backbone_weight:
        optimizer = torch.optim.AdamW(
            model.parameters(),
            lr=conf.training.learning_rate,
            weight_decay=conf.training.weight_decay,
        )
    else:
        optimizer = torch.optim.AdamW(
            [
                {"params": model.classifier.parameters()},
                {
                    "params": model.backbone.parameters(),
                    "lr": conf.training.backbone_learning_rate,
                },
            ],
            lr=conf.training.learning_rate,
            weight_decay=conf.training.weight_decay,
        )

    metric_auc = BinaryAUROC(thresholds=None)
    metric_auprc = BinaryAveragePrecision(thresholds=None)
    for ion in ["MN", "ZN", "MG", "CA"]:
        model.training = True
        model.ion_type = ion
        train_dataloader, val_dataloader, pos_weight = finetune_data_loader(
            conf, tokenizer, random_seed=RANDOM_SEED, ion_type=ion
        )
        loss_func = torch.nn.BCEWithLogitsLoss(
            pos_weight=torch.sqrt(torch.tensor(pos_weight))
        )
        for epoch in range(conf.training.epochs):
            train_loss, train_auc, train_auprc = 0.0, 0.0, 0.0
<<<<<<< HEAD
            model.train()
            for i, j in enumerate(range(0, len(ID_list), batch_size)):
                batch_seq_list = seq_list[j : j + batch_size]
                batch_label_list = label_list[j : j + batch_size]
                # Load sequences and map rarely occurred amino acids (U,Z,O,B) to (X)
                batch_seq_list = [
                    re.sub(r"[UZOB]", "X", " ".join(list(sequence)))
                    for sequence in batch_seq_list
                ]
                ids = tokenizer.batch_encode_plus(
                    batch_seq_list, add_special_tokens=True, padding=True
                )
                input_ids = torch.tensor(ids["input_ids"]).to(device)
                masks = torch.tensor(ids["attention_mask"]).to(device)
                labels = padding(batch_label_list, input_ids.size(1)).to(device)
=======
            for i, batch_data in tqdm(enumerate(train_dataloader)):
                input_ids, labels, masks = batch_data
                input_ids = input_ids.to(device)
                masks = masks.to(device)
                labels = labels.to(device)
>>>>>>> 31f30e59
                optimizer.zero_grad(set_to_none=True)
                outputs = model(input_ids=input_ids, attention_mask=masks)
                loss_ = loss_func(outputs * masks, labels)
                loss_.backward()
                optimizer.step()
                running_loss = loss_.detach().cpu().numpy()
                labels = torch.masked_select(labels, masks.bool())
                outputs = torch.sigmoid(torch.masked_select(outputs, masks.bool()))
                running_auc = metric_auc(outputs, labels)
                running_auprc = metric_auprc(outputs, labels)
                train_loss += running_loss
                train_auc += running_auc.detach().cpu().numpy()
                train_auprc += running_auprc.detach().cpu().numpy()

                if i % log_interval == 0:
                    logging.info("Running train loss: {:.4f}".format(running_loss))

            logging.info(
                "Epoch {} train loss {:.4f}, auc {:.3f}, auprc: {:.3f}".format(
                    epoch + 1,
                    train_loss / (i + 1),
                    train_auc / (i + 1),
                    train_auprc / (i + 1),
                )
            )
            model.eval()
            with torch.no_grad():
                model.training = False
                val_loss, val_auc, val_auprc = 0.0, 0.0, 0.0
                for i, batch_data in tqdm(enumerate(val_dataloader)):
                    input_ids, labels, masks = batch_data
                    input_ids = input_ids.to(device)
                    masks = masks.to(device)
                    labels = labels.to(device)
                    outputs = model(input_ids=input_ids, attention_mask=masks)
                    labels = torch.masked_select(labels, masks.bool())
                    outputs = torch.sigmoid(torch.masked_select(outputs, masks.bool()))
                    running_auc = metric_auc(outputs, labels).detach().cpu().numpy()
                    running_auprc = metric_auprc(outputs, labels).detach().cpu().numpy()
                    running_loss = loss_.detach().cpu().numpy()
                    val_loss += running_loss
                    val_auc += running_auc
                    val_auprc += running_auprc

            logging.info(
                "Epoch {} val loss {:.4f}, auc {:.3f}, auprc: {:.3f}".format(
                    epoch + 1,
                    val_loss / (i + 1),
                    val_auc / (i + 1),
                    val_auprc / (i + 1),
                )
            )
    logging.info(
        "Training is done at {}".format(datetime.datetime.now().strftime("%m-%d %H:%M"))
    )


if __name__ == "__main__":
    start = timer()
    parser = argparse.ArgumentParser()
    args = parse_arguments(parser)
    output_path = (
        Path("./results/")
        / Path(args.config).stem
        / Path(str(datetime.datetime.now())[:16].replace(" ", "-").replace(":", "-"))
    )
    output_path.mkdir(parents=True, exist_ok=True)

    """
    Read configuration and dump the configuration to output dir
    """
    with open(args.config, "r") as f:
        conf = json.load(f)
    conf["output_path"] = "./" + str(output_path)
    with open(str(output_path) + "/config.json", "w") as f:
        json.dump(conf, f, indent=4)

    conf = config_dict.ConfigDict(conf)
    """
    logging related part
    """
    logging_related(output_path)

    train(conf)
    end = timer()
    logging.info("Total time used: {:.1f}".format(end - start))<|MERGE_RESOLUTION|>--- conflicted
+++ resolved
@@ -71,7 +71,6 @@
         )
         for epoch in range(conf.training.epochs):
             train_loss, train_auc, train_auprc = 0.0, 0.0, 0.0
-<<<<<<< HEAD
             model.train()
             for i, j in enumerate(range(0, len(ID_list), batch_size)):
                 batch_seq_list = seq_list[j : j + batch_size]
@@ -87,13 +86,6 @@
                 input_ids = torch.tensor(ids["input_ids"]).to(device)
                 masks = torch.tensor(ids["attention_mask"]).to(device)
                 labels = padding(batch_label_list, input_ids.size(1)).to(device)
-=======
-            for i, batch_data in tqdm(enumerate(train_dataloader)):
-                input_ids, labels, masks = batch_data
-                input_ids = input_ids.to(device)
-                masks = masks.to(device)
-                labels = labels.to(device)
->>>>>>> 31f30e59
                 optimizer.zero_grad(set_to_none=True)
                 outputs = model(input_ids=input_ids, attention_mask=masks)
                 loss_ = loss_func(outputs * masks, labels)
