{
    "general": 
        {
         "seed": 1, 
         "gpu_id": 0, 
         "debug": 0
        },
    "data":
        {
        "data_path": "datasets",
        "precomputed_feature": "precomputed_embedding",
        "max_seq_len": 5000,
        "save_feature": 0
        },
    "model": {
        "feature_dim": 1024,
        "hidden_dim": 64,
        "num_encoder_layers": 2,
        "num_heads": 4,
        "augment_eps": 0.1,
        "dropout": 0.3,
        "ion_type": "CA"
    },
    "training": 
        {
         "learning_rate": 2e-4,
         "fix_backbone_weight": 0,
         "backbone_learning_rate": 5e-6,
         "val_ratio": 0.25,
<<<<<<< HEAD
         "batch_size": 1,
=======
         "batch_size": 32,
>>>>>>> 31f30e59
         "epochs": 15,
         "weight_decay": 1e-2
        }
}<|MERGE_RESOLUTION|>--- conflicted
+++ resolved
@@ -27,11 +27,7 @@
          "fix_backbone_weight": 0,
          "backbone_learning_rate": 5e-6,
          "val_ratio": 0.25,
-<<<<<<< HEAD
          "batch_size": 1,
-=======
-         "batch_size": 32,
->>>>>>> 31f30e59
          "epochs": 15,
          "weight_decay": 1e-2
         }
