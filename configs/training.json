{
<<<<<<< HEAD
    "general": 
        {
         "seed": 1, 
         "gpu_id": 0, 
         "debug": 0
        },
    "data":
        {
=======
    "general": {
        "seed": 1,
        "gpu_id": 0,
        "debug": 0
    },
    "data": {
>>>>>>> 8f8d9867
        "data_path": "datasets",
        "feature": "ProtTrans",
        "data_type": "original",
        "max_seq_len": 2000,
        "precomputed_feature": "precomputed_embedding",
        "normalize": 0,
        "save_feature": 0
    },
    "model": {
        "name": "base",
        "hidden_dim": 64,
        "hidden_dim_1": 256,
        "hidden_dim_2": 64,
        "num_encoder_layers": 2,
        "num_heads": 4,
        "augment_eps": 0.1,
        "dropout": 0.3,
        "ion_type": "MN",
        "fix_encoder": 0
    },
    "training": {
        "optimizer": "AdamW",
        "pretrained_encoder": "results/autoencoder/2022-12-30-19-57/autoencoder_ProtTrans_epoch_120_loss_0.052.pt",
        "encoder_learning_rate": 0.0002,
        "learning_rate": 0.0004,
        "val_ratio": 0.25,
        "feature_batch_size": 1,
        "batch_size": 64,
        "epochs": 12,
        "weight_decay": 0.03
    }
}<|MERGE_RESOLUTION|>--- conflicted
+++ resolved
@@ -1,5 +1,4 @@
 {
-<<<<<<< HEAD
     "general": 
         {
          "seed": 1, 
@@ -8,14 +7,6 @@
         },
     "data":
         {
-=======
-    "general": {
-        "seed": 1,
-        "gpu_id": 0,
-        "debug": 0
-    },
-    "data": {
->>>>>>> 8f8d9867
         "data_path": "datasets",
         "feature": "ProtTrans",
         "data_type": "original",
