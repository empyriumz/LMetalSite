{
    "general": 
        {
         "seed": 1, 
<<<<<<< HEAD
         "gpu_id": 0, 
=======
         "gpu_id": 1, 
>>>>>>> aea76356
         "debug": 0
        },
    "data":
        {
<<<<<<< HEAD
        "fasta_path": "datasets/MG_Train_1730.fa",
        "max_seq_len": 2000,
        "precomputed_feature": "evoformer_embedding_output/MG_train",
        "save_feature": 1
=======
        "data_path": "datasets",
        "max_seq_len": 2000,
        "precomputed_feature": "./precomputed_embedding",
        "save_feature": 0
>>>>>>> aea76356
        },
    "model": {
        "name": "composite",
        "feature_dim": 1408,
        "hidden_dim": 128,
        "num_encoder_layers": 2,
        "num_heads": 4,
        "augment_eps": 0.05,
        "dropout": 0.25,
        "ion_type": "MG"
    },
    "training": 
        {
         "learning_rate": 5e-4,
         "val_ratio": 0.2,
         "feature_batch_size": 4,
         "batch_size": 64,
         "epochs": 10,
         "weight_decay": 1e-4
        }
}<|MERGE_RESOLUTION|>--- conflicted
+++ resolved
@@ -2,26 +2,15 @@
     "general": 
         {
          "seed": 1, 
-<<<<<<< HEAD
          "gpu_id": 0, 
-=======
-         "gpu_id": 1, 
->>>>>>> aea76356
          "debug": 0
         },
     "data":
         {
-<<<<<<< HEAD
         "fasta_path": "datasets/MG_Train_1730.fa",
         "max_seq_len": 2000,
         "precomputed_feature": "evoformer_embedding_output/MG_train",
         "save_feature": 1
-=======
-        "data_path": "datasets",
-        "max_seq_len": 2000,
-        "precomputed_feature": "./precomputed_embedding",
-        "save_feature": 0
->>>>>>> aea76356
         },
     "model": {
         "name": "composite",
