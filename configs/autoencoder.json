{
    "general": 
        {
         "seed": 1, 
         "gpu_id": 0, 
         "debug": 0
        },
    "data":
        {
        "data_path": "datasets",
<<<<<<< HEAD
        "fasta_path": "datasets/uniref_50/short_3_second.fasta",
        "feature": "ProtTrans",
=======
        "fasta_path": "datasets/uniref_50/short_0.fasta",
        "feature": "ESM",
>>>>>>> 8e37ebb8
        "data_type": "uniref",
        "max_seq_len": 5000,
        "precomputed_feature": 0,
        "normalize": 1,
        "save_feature": 1
        },
    "model": {
        "name": "base",
        "hidden_dim": 128,
        "num_encoder_layers": 2,
        "num_heads": 4,
        "augment_eps": 0.1,
        "dropout": 0.3,
        "ion_type": "CA"
    },
    "training": 
        {
         "optimizer": "AdamW",
         "learning_rate": 4e-4,
         "val_ratio": 0.3,
         "feature_batch_size": 8,
         "batch_size": 64,
         "epochs": 1,
         "weight_decay": 2e-2
        }
}<|MERGE_RESOLUTION|>--- conflicted
+++ resolved
@@ -8,13 +8,8 @@
     "data":
         {
         "data_path": "datasets",
-<<<<<<< HEAD
         "fasta_path": "datasets/uniref_50/short_3_second.fasta",
         "feature": "ProtTrans",
-=======
-        "fasta_path": "datasets/uniref_50/short_0.fasta",
-        "feature": "ESM",
->>>>>>> 8e37ebb8
         "data_type": "uniref",
         "max_seq_len": 5000,
         "precomputed_feature": 0,
