--- conflicted
+++ resolved
@@ -6,11 +6,7 @@
     },
     "data": {
         "data_path": "datasets",
-<<<<<<< HEAD
         "fasta_path": "datasets/uniref_50/short_3_second.fasta",
-=======
-        "fasta_path": "datasets/uniref_sample_plus_metal.fasta",
->>>>>>> 4f6e89e3
         "feature": "ProtTrans",
         "data_type": "uniref",
         "max_seq_len": 5000,
@@ -29,7 +25,6 @@
         "dropout": 0.3,
         "ion_type": "CA"
     },
-<<<<<<< HEAD
     "training": 
         {
          "optimizer": "AdamW",
@@ -40,15 +35,4 @@
          "epochs": 1,
          "weight_decay": 2e-2
         }
-=======
-    "training": {
-        "optimizer": "AdamW",
-        "learning_rate": 0.0004,
-        "val_ratio": 0.3,
-        "feature_batch_size": 8,
-        "batch_size": 64,
-        "epochs": 10,
-        "weight_decay": 0.02
-    }
->>>>>>> 4f6e89e3
 }